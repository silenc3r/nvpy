# dummy __init__ for nvpy package
<<<<<<< HEAD
from version import VERSION
=======
from .version import VERSION
>>>>>>> 82416e47
<|MERGE_RESOLUTION|>--- conflicted
+++ resolved
@@ -1,6 +1,2 @@
 # dummy __init__ for nvpy package
-<<<<<<< HEAD
-from version import VERSION
-=======
-from .version import VERSION
->>>>>>> 82416e47
+from .version import VERSION