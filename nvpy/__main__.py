--- conflicted
+++ resolved
@@ -1,6 +1,2 @@
-<<<<<<< HEAD
-import nvpy
-=======
 from . import nvpy
->>>>>>> 82416e47
 nvpy.main()