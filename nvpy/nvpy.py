#!/usr/bin/env python

# nvPY: cross-platform note-taking app with simplenote syncing
# copyright 2012 by Charl P. Botha <cpbotha@vxlabs.com>
# new BSD license

# inspired by notational velocity and nvALT, neither of which I've used,
# and ResophNotes, which I have used.

# full width horizontal bar at top to search
# left column with current results: name, mod date, summary, tags
# right column with text of currently selected note

# * typing in the search bar:
# - press enter: focus jumps to note if ANYTHING is selected. if nothing is
# selected, enter creates a new note with the current string as its name.
# - esc clears the search entry, esc again jumps to list
# - up and down changes currently selected list
# * in note conten area
# - esc goes back to notes list.

# http://www.scribd.com/doc/91277952/Simple-Note-API-v2-1-3
# this also has a sync algorithm!

# 1. finish implementing search
# 1.5. think about other storage formats. What if we want to store more? (cursor position and so on. sqlite?)
# 2. note editing
#   a) saving to disc: remember lmodified or whatever.
#   b) syncing with simplenote

# to check if we're online

import codecs
import ConfigParser
import logging
from logging.handlers import RotatingFileHandler
from notes_db import NotesDB, SyncError, ReadError, WriteError
import os
import sys
import time

from utils import KeyValueObject, SubjectMixin
import view
import webbrowser

try:
    import markdown
except ImportError:
    HAVE_MARKDOWN = False
else:
    HAVE_MARKDOWN = True

try:
    import docutils
    import docutils.core
except ImportError:
    HAVE_DOCUTILS = False
else:
    HAVE_DOCUTILS = True

VERSION = "0.9.4"


class Config:
    """
    @ivar files_read: list of config files that were parsed.
    @ivar ok: True if config files had a default section, False otherwise.
    """
    def __init__(self, app_dir):
        """
        @param app_dir: the directory containing nvpy.py
        """

        self.app_dir = app_dir
        # cross-platform way of getting home dir!
        # http://stackoverflow.com/a/4028943/532513
        home = os.path.abspath(os.path.expanduser('~'))
        defaults = {'app_dir': app_dir,
                    'appdir': app_dir,
                    'home': home,
                    'notes_as_txt': '0',
                    'housekeeping_interval': '2',
                    'search_mode': 'gstyle',
                    'case_sensitive': '1',
                    'search_tags': '1',
                    'sort_mode': '1',
                    'pinned_ontop': '1',
                    'db_path': os.path.join(home, '.nvpy'),
                    'txt_path': os.path.join(home, '.nvpy/notes'),
                    'font_family': 'Courier',  # monospaced on all platforms
                    'font_size': '10',
                    'list_font_family': 'Helvetica',  # sans on all platforms
                    'list_font_family_fixed': 'Courier',  # monospace on all platforms
                    'list_font_size': '10',
                    'layout': 'horizontal',
                    'print_columns': '0',
                    'background_color': 'white',
                    'sn_username': '',
                    'sn_password': '',
                    'simplenote_sync': '1',
                    'debug' : '1',
                    # Filename or filepath to a css file used style the rendered
                    # output; e.g. nvpy.css or /path/to/my.css
                    'rest_css_path': None,
                   }

        cp = ConfigParser.SafeConfigParser(defaults)
        # later config files overwrite earlier files
        # try a number of alternatives
        self.files_read = cp.read([os.path.join(app_dir, 'nvpy.cfg'),
                                   os.path.join(home, 'nvpy.cfg'),
                                   os.path.join(home, '.nvpy.cfg'),
                                   os.path.join(home, '.nvpy'),
                                   os.path.join(home, '.nvpyrc')])

        cfg_sec = 'nvpy'

        if not cp.has_section(cfg_sec):
            cp.add_section(cfg_sec)
            self.ok = False

        else:
            self.ok = True

        # for the username and password, we don't want interpolation,
        # hence the raw parameter. Fixes
        # https://github.com/cpbotha/nvpy/issues/9
        self.sn_username = cp.get(cfg_sec, 'sn_username', raw=True)
        self.sn_password = cp.get(cfg_sec, 'sn_password', raw=True)
        self.simplenote_sync = cp.getint(cfg_sec, 'simplenote_sync')
        # make logic to find in $HOME if not set
        self.db_path = cp.get(cfg_sec, 'db_path')
        #  0 = alpha sort, 1 = last modified first
        self.notes_as_txt = cp.getint(cfg_sec, 'notes_as_txt')
        self.txt_path = os.path.join(home, cp.get(cfg_sec, 'txt_path'))
        self.search_mode = cp.get(cfg_sec, 'search_mode')
        self.case_sensitive = cp.getint(cfg_sec, 'case_sensitive')
        self.search_tags = cp.getint(cfg_sec, 'search_tags')
        self.sort_mode = cp.getint(cfg_sec, 'sort_mode')
        self.pinned_ontop = cp.getint(cfg_sec, 'pinned_ontop')
        self.housekeeping_interval = cp.getint(cfg_sec, 'housekeeping_interval')
        self.housekeeping_interval_ms = self.housekeeping_interval * 1000

        self.font_family = cp.get(cfg_sec, 'font_family')
        self.font_size = cp.getint(cfg_sec, 'font_size')

        self.list_font_family = cp.get(cfg_sec, 'list_font_family')
        self.list_font_family_fixed = cp.get(cfg_sec, 'list_font_family_fixed')
        self.list_font_size = cp.getint(cfg_sec, 'list_font_size')

        self.layout = cp.get(cfg_sec, 'layout')
        self.print_columns = cp.getint(cfg_sec, 'print_columns')

        self.background_color = cp.get(cfg_sec, 'background_color')

        self.rest_css_path = cp.get(cfg_sec, 'rest_css_path')
        self.debug = cp.get(cfg_sec, 'debug')


class NotesListModel(SubjectMixin):
    """
    @ivar list: List of (str key, dict note) objects.
    """
    def __init__(self):
        # call mixin ctor
        SubjectMixin.__init__(self)

        self.list = []
        self.match_regexps = []

    def set_list(self, alist):
        self.list = alist
        self.notify_observers('set:list', None)

    def get_idx(self, key):
        """Find idx for passed LOCAL key.
        """
        found = [i for i, e in enumerate(self.list) if e.key == key]
        if found:
            return found[0]

        else:
            return -1


class Controller:
    """Main application class.
    """

<<<<<<< HEAD
    def __init__(self, config):
=======
    def __init__(self):
        # setup appdir
        if hasattr(sys, 'frozen') and sys.frozen:
            self.appdir, _ = os.path.split(sys.executable)
        else:
            dirname, _ = os.path.split(os.path.realpath(__file__))
            if dirname and dirname != os.curdir:
                self.appdir = dirname
            else:
                self.appdir = os.getcwd()

        # make sure it's the full path
        self.appdir = os.path.abspath(self.appdir)

>>>>>>> 6b203ad4
        # should probably also look in $HOME
        self.config = config
        self.config.app_version = VERSION

        # configure logging module
        #############################

        # first create db directory if it doesn't exist yet.
        if not os.path.exists(self.config.db_path):
            os.mkdir(self.config.db_path)

        log_filename = os.path.join(self.config.db_path, 'nvpy.log')
        # file will get nuked when it reaches 100kB
        lhandler = RotatingFileHandler(log_filename, maxBytes=100000, backupCount=1)
        lhandler.setLevel(logging.DEBUG)
        lhandler.setFormatter(logging.Formatter(fmt='%(asctime)s - %(levelname)s - %(message)s'))
        # we get the root logger and configure it
        logger = logging.getLogger()
        if self.config.debug == 1:
            logger.setLevel(logging.DEBUG)
        logger.addHandler(lhandler)
        # this will go to the root logger
        logging.debug('nvpy logging initialized')

        logging.debug('config read from %s' % (str(self.config.files_read),))

        if self.config.sn_username == '':
            self.config.simplenote_sync = 0

        css = self.config.rest_css_path
        if css:
            if css.startswith("~/"):
                # On Mac, paths that start with '~/' aren't found by path.exists
                css = css.replace(
                    "~", os.path.abspath(os.path.expanduser('~')), 1)
                self.config.rest_css_path = css
            if not os.path.exists(css):
                # Couldn't find the user-defined css file. Use docutils css instead.
                self.config.rest_css_path = None

        self.notes_list_model = NotesListModel()
        # create the interface
        self.view = view.View(self.config, self.notes_list_model)

        # read our database of notes into memory
        # and sync with simplenote.
        try:
            self.notes_db = NotesDB(self.config)

        except ReadError, e:
            emsg = "Please check nvpy.log.\n" + str(e)
            self.view.show_error('Sync error', emsg)
            exit(1)

        self.notes_db.add_observer('synced:note', self.observer_notes_db_synced_note)
        self.notes_db.add_observer('change:note-status', self.observer_notes_db_change_note_status)

        if self.config.simplenote_sync:
            self.notes_db.add_observer('progress:sync_full', self.observer_notes_db_sync_full)
            self.sync_full()

        # we want to be notified when the user does stuff
        self.view.add_observer('click:notelink',
                self.observer_view_click_notelink)
        self.view.add_observer('delete:note', self.observer_view_delete_note)
        self.view.add_observer('select:note', self.observer_view_select_note)
        self.view.add_observer('change:entry', self.observer_view_change_entry)
        self.view.add_observer('change:text', self.observer_view_change_text)
        self.view.add_observer('change:pinned', self.observer_view_change_pinned)
        self.view.add_observer('create:note', self.observer_view_create_note)
        self.view.add_observer('keep:house', self.observer_view_keep_house)
        self.view.add_observer('command:markdown', self.observer_view_markdown)
        self.view.add_observer('command:rest', self.observer_view_rest)
        self.view.add_observer('delete:tag', self.observer_view_delete_tag)
        self.view.add_observer('add:tag', self.observer_view_add_tag)

        if self.config.simplenote_sync:
            self.view.add_observer('command:sync_full', lambda v, et, e: self.sync_full())
            self.view.add_observer('command:sync_current_note', self.observer_view_sync_current_note)

        self.view.add_observer('close', self.observer_view_close)

        # setup UI to reflect our search mode and case sensitivity
        self.view.set_cs(self.config.case_sensitive, silent=True)
        self.view.set_search_mode(self.config.search_mode, silent=True)

        self.view.add_observer('change:cs', self.observer_view_change_cs)
        self.view.add_observer('change:search_mode', self.observer_view_change_search_mode)

        # nn is a list of (key, note) objects
        nn, match_regexp, active_notes = self.notes_db.filter_notes()
        # this will trigger the list_change event
        self.notes_list_model.set_list(nn)
        self.notes_list_model.match_regexp = match_regexp
        self.view.set_note_tally(len(nn), active_notes, len(self.notes_db.notes))

        # we'll use this to keep track of the currently selected note
        # we only use idx, because key could change from right under us.
        self.selected_note_idx = -1
        self.view.select_note(0)

    def get_selected_note_key(self):
        if self.selected_note_idx >= 0:
            return self.notes_list_model.list[self.selected_note_idx].key
        else:
            return None

    def main_loop(self):
        if not self.config.files_read:
            self.view.show_warning('No config file',
                                  'Could not read any configuration files. See https://github.com/cpbotha/nvpy for details.')

        elif not self.config.ok:
            wmsg = ('Please rename [default] to [nvpy] in %s. ' + \
                    'Config file format changed after nvPY 0.8.') % \
            (str(self.config.files_read),)
            self.view.show_warning('Rename config section', wmsg)

        self.view.main_loop()

    def observer_notes_db_change_note_status(self, notes_db, evt_type, evt):
        skey = self.get_selected_note_key()
        if skey == evt.key:
            self.view.set_note_status(self.notes_db.get_note_status(skey))

    def observer_notes_db_sync_full(self, notes_db, evt_type, evt):
        logging.debug(evt.msg)
        self.view.set_status_text(evt.msg)

    def observer_notes_db_synced_note(self, notes_db, evt_type, evt):
        """This observer gets called only when a note returns from
        a sync that's more recent than our most recent mod to that note.
        """

        selected_note_o = self.notes_list_model.list[self.selected_note_idx]
        # if the note synced back matches our currently selected note,
        # we overwrite.

        if selected_note_o.key == evt.lkey:
            if selected_note_o.note['content'] != evt.old_note['content']:
                self.view.mute_note_data_changes()
                # in this case, we want to keep the user's undo buffer so that they
                # can undo synced back changes if they would want to.
                self.view.set_note_data(selected_note_o.note, reset_undo=False)
                self.view.unmute_note_data_changes()

    def observer_view_click_notelink(self, view, evt_type, note_name):
        # find note_name in titles, try to jump to that note
        # if not in current list, change search string in case
        # it's somewhere else
        # FIXME: implement find_note_by_name
        idx = self.view.select_note_by_name(note_name)

        if idx < 0:
            # this means a note with that name was not found
            # because nvpy kicks ass, it then assumes the contents of [[]]
            # to be a new regular expression to search for in the notes db.
            self.view.set_search_entry_text(note_name)

    def observer_view_delete_note(self, view, evt_type, evt):
        # delete note from notes_db
        # remove the note from the notes_list_model.list

        # if these two are not equal, something is not kosher.
        assert(evt.sel == self.selected_note_idx)

        # first get key of note that is to be deleted
        key = self.get_selected_note_key()

        # then try to select after the one that is to be deleted
        nidx = evt.sel + 1
        if nidx >= 0 and nidx < self.view.get_number_of_notes():
            self.view.select_note(nidx)

        # finally delete the note
        self.notes_db.delete_note(key)

        # easiest now is just to regenerate the list by resetting search string
        # if the note after the deleted one is already selected, this will
        # simply keep that selection!
        self.view.set_search_entry_text(self.view.get_search_entry_text())

    def helper_markdown_to_html(self):
        if self.selected_note_idx >= 0:
            key = self.notes_list_model.list[self.selected_note_idx].key
            c = self.notes_db.get_note_content(key)
            logging.debug("Trying to convert %s to html." % (key,))
            if HAVE_MARKDOWN:
                logging.debug("Convert note %s to html." % (key,))
                html = markdown.markdown(c)
                logging.debug("Convert done.")

            else:
                logging.debug("Markdown not installed.")
                html = "<p>python markdown not installed, required for rendering to HTML.</p>"
                html += "<p>Please install with \"pip install markdown\".</p>"

            # create filename based on key
            fn = os.path.join(self.config.db_path, key + '.html')
            f = codecs.open(fn, mode='wb', encoding='utf-8')
            s = u"""
<html>
<head>
<meta http-equiv="Content-Type" content="text/html; charset=UTF-8"/>
<meta http-equiv="refresh" content="5">
</head>
<body>
%s
</body>
</html>
            """ % (html,)
            f.write(s)
            f.close()
            return fn

    def helper_rest_to_html(self):
        if self.selected_note_idx >= 0:
            key = self.notes_list_model.list[self.selected_note_idx].key
            c = self.notes_db.get_note_content(key)
            if HAVE_DOCUTILS:
                settings = {}
                if self.config.rest_css_path:
                    settings['stylesheet_path'] = self.config.rest_css_path
                # this gives the whole document
                html = docutils.core.publish_string(
                    c, writer_name='html', settings_overrides=settings)
                # publish_parts("*anurag*",writer_name='html')['body']
                # gives just the desired part of the tree

            else:
                html = "<p>python docutils not installed, required for rendering reST to HTML.</p>"
                html += "<p>Please install with \"pip install docutils\".</p>"

            # create filename based on key
            fn = os.path.join(self.config.db_path, key + '_rest.html')
            f = codecs.open(fn, mode='wb', encoding='utf-8')

            # explicit decode from utf8 into unicode object. If we don't
            # specify utf8, python falls back to default ascii and then we get
            # "'ascii' codec can't decode byte" error
            s = u"""
%s
            """ % (unicode(html, 'utf8'),)

            f.write(s)
            f.close()
            return fn

    def observer_view_markdown(self, view, evt_type, evt):
        fn = self.helper_markdown_to_html()
        # turn filename into URI (mac wants this)
        fn_uri = 'file://' + os.path.abspath(fn)
        webbrowser.open(fn_uri)

    def observer_view_rest(self, view, evt_type, evt):
        fn = self.helper_rest_to_html()
        # turn filename into URI (mac wants this)
        fn_uri = 'file://' + os.path.abspath(fn)
        webbrowser.open(fn_uri)

    def helper_save_sync_msg(self):

        # Saving 2 notes. Syncing 3 notes, waiting for simplenote server.
        # All notes saved. All notes synced.

        saven = self.notes_db.get_save_queue_len()

        if self.config.simplenote_sync:
            syncn = self.notes_db.get_sync_queue_len()
            wfsn = self.notes_db.waiting_for_simplenote
        else:
            syncn = wfsn = 0

        savet = 'Saving %d notes.' % (saven,) if saven > 0 else ''
        synct = 'Waiting to sync %d notes.' % (syncn,) if syncn > 0 else ''
        wfsnt = 'Syncing with simplenote server.' if wfsn else ''

        return ' '.join([i for i in [savet, synct, wfsnt] if i])

    def observer_view_keep_house(self, view, evt_type, evt):
        # queue up all notes that need to be saved
        nsaved = self.notes_db.save_threaded()
        msg = self.helper_save_sync_msg()

        if self.config.simplenote_sync:
            nsynced, sync_errors = self.notes_db.sync_to_server_threaded()
            if sync_errors:
                msg = ' '.join([i for i in [msg, 'Could not connect to simplenote server.'] if i])

        self.view.set_status_text(msg)

        # in continous rendering mode, we also generate a new HTML
        # the browser, if open, will refresh!
        if self.view.get_continuous_rendering():
            self.helper_markdown_to_html()

    def observer_view_select_note(self, view, evt_type, evt):
        self.select_note(evt.sel)

    def observer_view_sync_current_note(self, view, evt_type, evt):
        if self.selected_note_idx >= 0:
            key = self.notes_list_model.list[self.selected_note_idx].key
            # this call will update our in-memory version if necessary
            ret = self.notes_db.sync_note_unthreaded(key)
            if ret and ret[1] == True:
                self.view.update_selected_note_data(
                        self.notes_db.notes[key])
                self.view.set_status_text(
                'Synced updated note from server.')

            elif ret[1] == False:
                self.view.set_status_text(
                        'Server had nothing newer for this note.')

            elif ret is None:
                self.view.set_status_text(
                        'Unable to sync with server. Offline?')

    def observer_view_change_cs(self, view, evt_type, evt):
        # evt.value is the new value
        # only do something if user has really toggled
        if evt.value != self.config.case_sensitive:
            self.config.case_sensitive = evt.value
            self.view.refresh_notes_list()

    def observer_view_change_search_mode(self, view, evt_type, evt):
        if evt.value != self.config.search_mode:
            self.config.search_mode = evt.value
            self.view.refresh_notes_list()

    def observer_view_change_entry(self, view, evt_type, evt):
        # store the currently selected note key
        k = self.get_selected_note_key()
        # for each new evt.value coming in, get a new list from the notes_db
        # and set it in the notes_list_model
        nn, match_regexp, active_notes = self.notes_db.filter_notes(evt.value)
        self.notes_list_model.set_list(nn)
        self.notes_list_model.match_regexp = match_regexp
        self.view.set_note_tally(len(nn), active_notes, len(self.notes_db.notes))

        idx = self.notes_list_model.get_idx(k)

        if idx < 0:
            self.view.select_note(0)
            # the user is typing, but her previously selected note is
            # not in the new filtered list. as a convenience, we move
            # the text in the text widget so it's on the first
            # occurrence of the search string, IF there's such an
            # occurrence.
            self.view.see_first_search_instance()

        else:
            # we don't want new text to be implanted (YET) so we keep this silent
            # if it does turn out to be new note content, this will be handled
            # a few lines down.
            self.view.select_note(idx, silent=True)
            # but of course we DO have to record the possibly new IDX!!
            self.selected_note_idx = idx

            # see if the note has been updated (content, tags, pin)
            new_note = self.notes_db.get_note(k)

            # check if the currently selected note is different from the one
            # currently being displayed. this could happen if a sync gets
            # a new note of the server to replace the currently displayed one.
            if self.view.is_note_different(new_note):
                logging.debug("Currently selected note %s replaced by newer from server." % (k,))
                # carefully update currently selected note
                # restore cursor position, search and link highlights
                self.view.update_selected_note_data(new_note)

            else:
                # we have a new search string, but did not make any text changes
                # so we have to update the search highlighting here. (usually
                # text changes trigger this)
                self.view.activate_search_string_highlights()

    def observer_view_change_text(self, view, evt_type, evt):
        # get new text and update our database
        # need local key of currently selected note for this
        if self.selected_note_idx >= 0:
            key = self.notes_list_model.list[self.selected_note_idx].key
            self.notes_db.set_note_content(key,
                                           self.view.get_text())

    def observer_view_change_tags(self, view, evt_type, evt):
        # get new text and update our database
        # need local key of currently selected note for this
        if self.selected_note_idx >= 0:
            key = self.notes_list_model.list[self.selected_note_idx].key
            self.notes_db.set_note_tags(key, evt.value)
            self.view.cmd_notes_list_select()

    def observer_view_delete_tag(self, view, evt_type, evt):
        key = self.notes_list_model.list[self.selected_note_idx].key
        self.notes_db.delete_note_tag(key, evt.tag)
        self.view.cmd_notes_list_select()
    
    def observer_view_add_tag(self, view, evt_type, evt):
        key = self.notes_list_model.list[self.selected_note_idx].key
        self.notes_db.add_note_tags(key, evt.tags)
        self.view.cmd_notes_list_select()
        self.view.tags_entry_var.set('')

    def observer_view_change_pinned(self, view, evt_type, evt):
        # get new text and update our database
        # need local key of currently selected note for this
        if self.selected_note_idx >= 0:
            key = self.notes_list_model.list[self.selected_note_idx].key
            self.notes_db.set_note_pinned(key, evt.value)

    def observer_view_close(self, view, evt_type, evt):
        # check that everything has been saved and synced before exiting

        # first make sure all our queues are up to date
        self.notes_db.save_threaded()
        if self.config.simplenote_sync:
            self.notes_db.sync_to_server_threaded(wait_for_idle=False)
            syncn = self.notes_db.get_sync_queue_len()
            wfsn = self.notes_db.waiting_for_simplenote
        else:
            syncn = wfsn = 0

        # then check all queues
        saven = self.notes_db.get_save_queue_len()

        # if there's still something to do, warn the user.
        if saven or syncn or wfsn:
            msg = "Are you sure you want to exit? I'm still busy: " + self.helper_save_sync_msg()
            really_want_to_exit = self.view.askyesno("Confirm exit", msg)

            if really_want_to_exit:
                self.view.close()

        else:
            self.view.close()

    def observer_view_create_note(self, view, evt_type, evt):
        # create the note
        new_key = self.notes_db.create_note(evt.title)
        # clear the search entry, this should trigger a new list being returned
        self.view.set_search_entry_text('')
        # we should focus on our thingy
        idx = self.notes_list_model.get_idx(new_key)
        self.view.select_note(idx)

    def select_note(self, idx):
        """Called whenever user selects a different note via the UI.

        This sets all machinery in motion to put the now note's data in all
        the right places.

        @param idx:
        @return:
        """
        if idx >= 0:
            key = self.notes_list_model.list[idx].key
            note = self.notes_db.get_note(key)
            # valid note, so note editing should be enabled
            self.view.set_note_editing(True)

        else:
            key = None
            note = None
            idx = -1
            # no note selected, so we clear the UI (and display a clear
            # message that no note is selected) and we disable note
            # editing controls.
            self.view.clear_note_ui()
            self.view.set_note_editing(False)

        self.selected_note_idx = idx

        # when we do this, we don't want the change:{text,tags,pinned} events
        # because those should only fire when they are changed through the UI
        self.view.mute_note_data_changes()
        self.view.set_note_data(note)
        if key:
            self.view.set_note_status(self.notes_db.get_note_status(key))

        self.view.unmute_note_data_changes()

    def sync_full(self):
        try:
            sync_from_server_errors = self.notes_db.sync_full()

        except SyncError, e:
            self.view.show_error('Sync error', e)
        except WriteError, e:
            emsg = "Please check nvpy.log.\n" + str(e)
            self.view.show_error('Sync error', emsg)
            exit(1)

        else:
            # regenerate display list
            # reselect old selection
            # put cursor where it used to be.
            self.view.refresh_notes_list()

            if sync_from_server_errors > 0:
                self.view.show_error('Error syncing notes from server', 'Error syncing %d notes from server. Please check nvpy.log for details.' % (sync_from_server_errors,))


def main():
    # setup appdir
    if hasattr(sys, 'frozen') and sys.frozen:
        appdir, _ = os.path.split(sys.executable)

    else:
        dirname = os.path.dirname(__file__)
        if dirname and dirname != os.curdir:
            appdir = dirname
        else:
            appdir = os.getcwd()

    # make sure it's the full path
    appdir_full_path = os.path.abspath(appdir)

    config = Config(appdir_full_path)

    controller = Controller(config)
    controller.main_loop()


if __name__ == '__main__':
    main()<|MERGE_RESOLUTION|>--- conflicted
+++ resolved
@@ -187,24 +187,7 @@
     """Main application class.
     """
 
-<<<<<<< HEAD
     def __init__(self, config):
-=======
-    def __init__(self):
-        # setup appdir
-        if hasattr(sys, 'frozen') and sys.frozen:
-            self.appdir, _ = os.path.split(sys.executable)
-        else:
-            dirname, _ = os.path.split(os.path.realpath(__file__))
-            if dirname and dirname != os.curdir:
-                self.appdir = dirname
-            else:
-                self.appdir = os.getcwd()
-
-        # make sure it's the full path
-        self.appdir = os.path.abspath(self.appdir)
-
->>>>>>> 6b203ad4
         # should probably also look in $HOME
         self.config = config
         self.config.app_version = VERSION
@@ -714,7 +697,7 @@
         appdir, _ = os.path.split(sys.executable)
 
     else:
-        dirname = os.path.dirname(__file__)
+        dirname, _ = os.path.split(os.path.realpath(__file__))
         if dirname and dirname != os.curdir:
             appdir = dirname
         else:
