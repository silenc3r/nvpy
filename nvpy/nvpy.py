#!/usr/bin/env python

# nvPY: cross-platform note-taking app with simplenote syncing
# copyright 2012 by Charl P. Botha <cpbotha@vxlabs.com>
# new BSD license

# inspired by notational velocity and nvALT, neither of which I've used,
# and ResophNotes, which I have used.

# full width horizontal bar at top to search
# left column with current results: name, mod date, summary, tags
# right column with text of currently selected note

# * typing in the search bar:
# - press enter: focus jumps to note if ANYTHING is selected. if nothing is
# selected, enter creates a new note with the current string as its name.
# - esc clears the search entry, esc again jumps to list
# - up and down changes currently selected list
# * in note conten area
# - esc goes back to notes list.

# http://www.scribd.com/doc/91277952/Simple-Note-API-v2-1-3
# this also has a sync algorithm!

# 1. finish implementing search
# 1.5. think about other storage formats. What if we want to store more? (cursor position and so on. sqlite?)
# 2. note editing
#   a) saving to disc: remember lmodified or whatever.
#   b) syncing with simplenote

# to check if we're online
import sys

if sys.version_info.major == 2:
    PYTHON2 = True
else:
    PYTHON2 = False

import codecs
if PYTHON2:
    import ConfigParser
else:
    import configparser as ConfigParser
    from .p3port import unicode

import logging
from logging.handlers import RotatingFileHandler
from .notes_db import NotesDB, SyncError, ReadError, WriteError
import argparse
import os
import time
import traceback
import threading
import re
import collections

<<<<<<< HEAD
import tk
from utils import KeyValueObject, SubjectMixin
import view
=======
from .utils import KeyValueObject, SubjectMixin
from . import view
>>>>>>> 82416e47
import webbrowser
from .version import VERSION

try:
    import markdown
except ImportError:
    HAVE_MARKDOWN = False
else:
    HAVE_MARKDOWN = True
    DEFAULT_MARKDOWN_EXTS = (
        # Add 'fenced code block' syntax support.
        # If you try to convert without this extension, code block is treated as inline code.
        # https://python-markdown.github.io/extensions/fenced_code_blocks/
        'markdown.extensions.fenced_code',
        # Add table syntax support.
        # https://python-markdown.github.io/extensions/tables/
        'markdown.extensions.tables',
    )

try:
    import docutils
    import docutils.core
except ImportError:
    HAVE_DOCUTILS = False
else:
    HAVE_DOCUTILS = True


ColorConfig = collections.namedtuple('ColorConfig', (
    'text',
    'selected_note',
    'note_info',
    'highlight_note_info',
    'url',
    'background',
    'highlight_background',
))


class Config:
    """
    @ivar files_read: list of config files that were parsed.
    @ivar ok: True if config files had a default section, False otherwise.
    """
    def __init__(self, app_dir):
        """
        @param app_dir: the directory containing nvpy.py
        """

        self.app_dir = app_dir
        # cross-platform way of getting home dir!
        # http://stackoverflow.com/a/4028943/532513
        home = os.path.abspath(os.path.expanduser('~'))
        defaults = {'app_dir': app_dir,
                    'appdir': app_dir,
                    'home': home,
                    'notes_as_txt': '0',
                    'read_txt_extensions': 'txt,mkdn,md,mdown,markdown',
                    'housekeeping_interval': '2',
                    'search_mode': 'gstyle',
                    'case_sensitive': '1',
                    'search_tags': '1',
                    'sort_mode': '1',
                    'pinned_ontop': '1',
                    'db_path': os.path.join(home, '.nvpy'),
                    'txt_path': os.path.join(home, '.nvpy/notes'),
                    'theme': 'default',
                    'font_family': 'Courier',  # monospaced on all platforms
                    'font_size': '10',
                    'list_font_family': 'Helvetica',  # sans on all platforms
                    'list_font_family_fixed': 'Courier',  # monospace on all platforms
                    'list_font_size': '10',
                    'layout': 'horizontal',
                    'print_columns': '0',
                    'text_color': 'black',
                    'selected_note_color': 'light blue',
                    'note_info_color': 'dark gray',
                    'highlight_note_info_color': 'lightyellow',
                    'url_color': '#03f',
                    'background_color': 'white',
                    'highlight_background_color': 'yellow',
                    'sn_username': '',
                    'sn_password': '',
                    'simplenote_sync': '1',
                    'background_full_sync': 'true',
                    'debug': '1',
                    # Filename or filepath to a css file used style the rendered
                    # output; e.g. nvpy.css or /path/to/my.css
                    'rest_css_path': '',
                    'md_css_path': '',
                    'md_extensions': '',
                    'keep_search_keyword': 'false',
                    'confirm_delete': 'true',
                    'confirm_exit': 'false',
                   }

        # parse command-line arguments
        args = self.parse_cmd_line_opts()

        # later config files overwrite earlier files
        # try a number of alternatives
        cfg_files = [os.path.join(app_dir, 'nvpy.cfg'),
                     os.path.join(home, 'nvpy.cfg'),
                     os.path.join(home, '.nvpy.cfg'),
                     os.path.join(home, '.nvpy'),
                     os.path.join(home, '.nvpyrc')]

        # user has specified either a specific path to a CFG file, or a
        # path relative to the nvpy.py location. specific takes precedence.
        if args is not None and args.cfg is not None:
            cfg_files.extend([os.path.join(app_dir, args.cfg), args.cfg])

        cp = ConfigParser.SafeConfigParser(defaults)
        self.files_read = cp.read(cfg_files)

        cfg_sec = 'nvpy'

        if not cp.has_section(cfg_sec):
            cp.add_section(cfg_sec)
            self.ok = False

        else:
            self.ok = True

        # for the username and password, we don't want interpolation,
        # hence the raw parameter. Fixes
        # https://github.com/cpbotha/nvpy/issues/9
        self.sn_username = cp.get(cfg_sec, 'sn_username', raw=True)
        self.sn_password = cp.get(cfg_sec, 'sn_password', raw=True)
        self.simplenote_sync = cp.getint(cfg_sec, 'simplenote_sync')
        self.background_full_sync = cp.get(cfg_sec, 'background_full_sync')
        # make logic to find in $HOME if not set
        self.db_path = cp.get(cfg_sec, 'db_path')
        #  0 = alpha sort, 1 = last modified first
        self.notes_as_txt = cp.getint(cfg_sec, 'notes_as_txt')
        self.read_txt_extensions = cp.get(cfg_sec, 'read_txt_extensions')
        self.txt_path = os.path.join(home, cp.get(cfg_sec, 'txt_path'))
        self.search_mode = cp.get(cfg_sec, 'search_mode')
        self.case_sensitive = cp.getint(cfg_sec, 'case_sensitive')
        self.search_tags = cp.getint(cfg_sec, 'search_tags')
        self.sort_mode = cp.getint(cfg_sec, 'sort_mode')
        self.pinned_ontop = cp.getint(cfg_sec, 'pinned_ontop')
        self.housekeeping_interval = cp.getint(cfg_sec, 'housekeeping_interval')
        self.housekeeping_interval_ms = self.housekeeping_interval * 1000

        self.theme = cp.get(cfg_sec, 'theme')
        self.font_family = cp.get(cfg_sec, 'font_family')
        self.font_size = cp.getint(cfg_sec, 'font_size')

        self.list_font_family = cp.get(cfg_sec, 'list_font_family')
        self.list_font_family_fixed = cp.get(cfg_sec, 'list_font_family_fixed')
        self.list_font_size = cp.getint(cfg_sec, 'list_font_size')

        self.layout = cp.get(cfg_sec, 'layout')
        self.print_columns = cp.getint(cfg_sec, 'print_columns')

        self.colors = ColorConfig(
            text=cp.get(cfg_sec, 'text_color'),
            selected_note=cp.get(cfg_sec, 'selected_note_color'),
            note_info=cp.get(cfg_sec, 'note_info_color'),
            highlight_note_info=cp.get(cfg_sec, 'highlight_note_info_color'),
            url=cp.get(cfg_sec, 'url_color'),
            background=cp.get(cfg_sec, 'background_color'),
            highlight_background=cp.get(cfg_sec, 'highlight_background_color'),
        )

        self.rest_css_path = cp.get(cfg_sec, 'rest_css_path')
        self.md_css_path = cp.get(cfg_sec, 'md_css_path')
        self.md_extensions = cp.get(cfg_sec, 'md_extensions')
        self.debug = cp.getint(cfg_sec, 'debug')
        self.keep_search_keyword = cp.getboolean(cfg_sec, 'keep_search_keyword')
        self.confirm_delete = cp.getboolean(cfg_sec, 'confirm_delete')
        self.confirm_exit = cp.getboolean(cfg_sec, 'confirm_exit')

    def parse_cmd_line_opts(self):
        if __name__ != '__main__':
            return None

        parser = argparse.ArgumentParser()
        parser.add_argument('--cfg', '-c', default='', dest='cfg',
                            metavar='nvpy.cfg', help='path to config file')
        args = parser.parse_args()
        return args


class NotesListModel(SubjectMixin):
    """
    @ivar list: List of (str key, dict note) objects.
    """
    def __init__(self):
        # call mixin ctor
        SubjectMixin.__init__(self)

        self.list = []
        self.match_regexps = []

    def set_list(self, alist):
        self.list = alist
        self.notify_observers('set:list', None)

    def get_idx(self, key):
        """Find idx for passed LOCAL key.
        """
        found = [i for i, e in enumerate(self.list) if e.key == key]
        if found:
            return found[0]

        else:
            return -1

    def get(self, key):
        idx = self.get_idx(key)
        if idx < 0:
            raise KeyError('Note is not found: key={}'.format(key))

        return self.list[idx]


class Controller:
    """Main application class.
    """

    def __init__(self, config):
        SubjectMixin.MAIN_THREAD = threading.current_thread()

        # should probably also look in $HOME
        self.config = config
        self.config.app_version = VERSION

        # configure logging module
        #############################

        # first create db directory if it doesn't exist yet.
        if not os.path.exists(self.config.db_path):
            os.mkdir(self.config.db_path)

        log_filename = os.path.join(self.config.db_path, 'nvpy.log')
        # file will get nuked when it reaches 100kB
        lhandler = RotatingFileHandler(log_filename, maxBytes=100000, backupCount=1)
        lhandler.setLevel(logging.DEBUG)
        lhandler.setFormatter(logging.Formatter(fmt='%(asctime)s - %(levelname)s - %(message)s'))
        # we get the root logger and configure it
        logger = logging.getLogger()
        if self.config.debug == 1:
            logger.setLevel(logging.DEBUG)
        logger.addHandler(lhandler)
        # this will go to the root logger
        logging.debug('nvpy logging initialized')

        logging.debug('config read from %s' % (str(self.config.files_read),))

        if self.config.sn_username == '':
            self.config.simplenote_sync = 0

        rst_css = self.config.rest_css_path
        if rst_css:
            if rst_css.startswith("~/"):
                # On Mac, paths that start with '~/' aren't found by path.exists
                rst_css = rst_css.replace(
                    "~", os.path.abspath(os.path.expanduser('~')), 1)
                self.config.rest_css_path = rst_css
            if not os.path.exists(rst_css):
                # Couldn't find the user-defined css file. Use docutils css instead.
                self.config.rest_css_path = None
        md_css = self.config.md_css_path
        if md_css:
            if md_css.startswith("~/"):
                # On Mac, paths that start with '~/' aren't found by path.exists
                md_css = md_css.replace(
                    "~", os.path.abspath(os.path.expanduser('~')), 1)
                self.config.md_css_path = md_css
            if not os.path.exists(md_css):
                # Couldn't find the user-defined css file.
                # Do not use css styling for markdown.
                self.config.md_css_path = None


        self.notes_list_model = NotesListModel()
        # create the interface
        self.view = view.View(self.config, self.notes_list_model)

        try:
<<<<<<< HEAD
            # read our database of notes into memory
            # and sync with simplenote.
            try:
                self.notes_db = NotesDB(self.config)
            except ReadError, e:
                emsg = "Please check nvpy.log.\n" + str(e)
                self.view.show_error('Sync error', emsg)
                exit(1)

            self.notes_db.add_observer('synced:note', self.observer_notes_db_synced_note)
            self.notes_db.add_observer('change:note-status', self.observer_notes_db_change_note_status)

            if self.config.simplenote_sync:
                self.notes_db.add_observer('progress:sync_full', self.observer_notes_db_sync_full)
                self.notes_db.add_observer('error:sync_full', self.observer_notes_db_error_sync_full)
                self.notes_db.add_observer('complete:sync_full', self.observer_notes_db_complete_sync_full)

            # we want to be notified when the user does stuff
            self.view.add_observer('click:notelink',
                    self.observer_view_click_notelink)
            self.view.add_observer('delete:note', self.observer_view_delete_note)
            self.view.add_observer('select:note', self.observer_view_select_note)
            self.view.add_observer('change:entry', self.observer_view_change_entry)
            self.view.add_observer('change:text', self.observer_view_change_text)
            self.view.add_observer('change:pinned', self.observer_view_change_pinned)
            self.view.add_observer('create:note', self.observer_view_create_note)
            self.view.add_observer('keep:house', self.observer_view_keep_house)
            self.view.add_observer('command:markdown', self.observer_view_markdown)
            self.view.add_observer('command:rest', self.observer_view_rest)
            self.view.add_observer('delete:tag', self.observer_view_delete_tag)
            self.view.add_observer('add:tag', self.observer_view_add_tag)

            if self.config.simplenote_sync:
                self.view.add_observer('command:sync_full', lambda v, et, e: self.sync_full())
                self.view.add_observer('command:sync_current_note', self.observer_view_sync_current_note)

            self.view.add_observer('close', self.observer_view_close)

            # setup UI to reflect our search mode and case sensitivity
            self.view.set_cs(self.config.case_sensitive, silent=True)
            self.view.set_search_mode(self.config.search_mode, silent=True)

            self.view.add_observer('change:cs', self.observer_view_change_cs)
            self.view.add_observer('change:search_mode', self.observer_view_change_search_mode)

            # nn is a list of (key, note) objects
            nn, match_regexp, active_notes = self.notes_db.filter_notes()
            # this will trigger the list_change event
            self.notes_list_model.set_list(nn)
            self.notes_list_model.match_regexp = match_regexp
            self.view.set_note_tally(len(nn), active_notes, len(self.notes_db.notes))

            # we'll use this to keep track of the currently selected note
            # we only use idx, because key could change from right under us.
            self.selected_note_key = None
            self.view.select_note(0)
=======
            self.notes_db = NotesDB(self.config)

        except ReadError as e:
            emsg = "Please check nvpy.log.\n" + str(e)
            self.view.show_error('Sync error', emsg)
            exit(1)

        self.notes_db.add_observer('synced:note', self.observer_notes_db_synced_note)
        self.notes_db.add_observer('change:note-status', self.observer_notes_db_change_note_status)

        if self.config.simplenote_sync:
            self.notes_db.add_observer('progress:sync_full', self.observer_notes_db_sync_full)
            self.notes_db.add_observer('error:sync_full', self.observer_notes_db_error_sync_full)
            self.notes_db.add_observer('complete:sync_full', self.observer_notes_db_complete_sync_full)

        # we want to be notified when the user does stuff
        self.view.add_observer('click:notelink',
                self.observer_view_click_notelink)
        self.view.add_observer('delete:note', self.observer_view_delete_note)
        self.view.add_observer('select:note', self.observer_view_select_note)
        self.view.add_observer('change:entry', self.observer_view_change_entry)
        self.view.add_observer('change:text', self.observer_view_change_text)
        self.view.add_observer('change:pinned', self.observer_view_change_pinned)
        self.view.add_observer('create:note', self.observer_view_create_note)
        self.view.add_observer('keep:house', self.observer_view_keep_house)
        self.view.add_observer('command:markdown', self.observer_view_markdown)
        self.view.add_observer('command:rest', self.observer_view_rest)
        self.view.add_observer('delete:tag', self.observer_view_delete_tag)
        self.view.add_observer('add:tag', self.observer_view_add_tag)

        if self.config.simplenote_sync:
            self.view.add_observer('command:sync_full', lambda v, et, e: self.sync_full())
            self.view.add_observer('command:sync_current_note', self.observer_view_sync_current_note)

        self.view.add_observer('close', self.observer_view_close)

        # setup UI to reflect our search mode and case sensitivity
        self.view.set_cs(self.config.case_sensitive, silent=True)
        self.view.set_search_mode(self.config.search_mode, silent=True)

        self.view.add_observer('change:cs', self.observer_view_change_cs)
        self.view.add_observer('change:search_mode', self.observer_view_change_search_mode)

        # nn is a list of (key, note) objects
        nn, match_regexp, active_notes = self.notes_db.filter_notes()
        # this will trigger the list_change event
        self.notes_list_model.set_list(nn)
        self.notes_list_model.match_regexp = match_regexp
        self.view.set_note_tally(len(nn), active_notes, len(self.notes_db.notes))

        # we'll use this to keep track of the currently selected note
        # we only use idx, because key could change from right under us.
        self.selected_note_key = None
        self.view.select_note(0)
>>>>>>> 82416e47

            if self.config.simplenote_sync:
                self.view.after(0, self.sync_full)
        except BaseException:
            # Initialization failed.  Stop all timers.
            self.view.cancel_timers()
            raise

    def main_loop(self):
        if not self.config.files_read:
            self.view.show_warning('No config file',
                                  'Could not read any configuration files. See https://github.com/cpbotha/nvpy for details.')

        elif not self.config.ok:
            wmsg = ('Please rename [default] to [nvpy] in %s. ' + \
                    'Config file format changed after nvPY 0.8.') % \
            (str(self.config.files_read),)
            self.view.show_warning('Rename config section', wmsg)

        def poll_notifies():
            self.view.after(100, poll_notifies)
            self.notes_db.handle_notifies()

        self.view.after(0, poll_notifies)
        try:
            self.view.main_loop()
        finally:
            # Cancel all timers before stop this program.
            self.view.cancel_timers()

    def observer_notes_db_change_note_status(self, notes_db, evt_type, evt):
        skey = self.selected_note_key
        if skey == evt.key:
            self.view.set_note_status(self.notes_db.get_note_status(skey))

    def observer_notes_db_sync_full(self, notes_db, evt_type, evt):
        logging.debug(evt.msg)
        self.view.set_status_text(evt.msg)

        # regenerate display list
        # reselect old selection
        # put cursor where it used to be.
        self.view.refresh_notes_list()

        # change status to "Full syncing"
        self.update_note_status()

    def observer_notes_db_error_sync_full(self, notes_db, evt_type, evt):
        try:
            raise evt.error
        except SyncError as e:
            self.view.show_error('Sync error', e)
        except WriteError as e:
            emsg = "Please check nvpy.log.\n" + str(e)
            self.view.show_error('Sync error', emsg)
            exit(1)
        except Exception as e:
            crash_log = ''.join(traceback.format_exception(*evt.exc_info))
            logging.error(crash_log)
            emsg = 'An unexpected error has occurred.\n'\
                   'Please check nvpy.log.\n' \
                   + repr(e)
            self.view.show_error('Sync error', emsg)
            exit(1)

        # return normal status from "Full syning".
        self.update_note_status()

    def observer_notes_db_complete_sync_full(self, notes_db, evt_type, evt):
        sync_from_server_errors = evt.errors
        if sync_from_server_errors > 0:
            self.view.show_error('Error syncing notes from server', 'Error syncing %d notes from server. Please check nvpy.log for details.' % (sync_from_server_errors,))

        # return normal status from "Full syning".
        self.update_note_status()

    def observer_notes_db_synced_note(self, notes_db, evt_type, evt):
        """This observer gets called only when a note returns from
        a sync that's more recent than our most recent mod to that note.
        """

        # if the note synced back matches our currently selected note,
        # we overwrite.
        if self.selected_note_key is not None and self.selected_note_key == evt.lkey:
            selected_note_o = self.notes_list_model.get(self.selected_note_key)
            if selected_note_o.note['content'] != evt.old_note['content']:
                self.view.mute_note_data_changes()
                # in this case, we want to keep the user's undo buffer so that they
                # can undo synced back changes if they would want to.
                self.view.set_note_data(selected_note_o.note, reset_undo=False)
                self.view.unmute_note_data_changes()
        self.view.refresh_notes_list()

    def observer_view_click_notelink(self, view, evt_type, note_name):
        # find note_name in titles, try to jump to that note
        # if not in current list, change search string in case
        # it's somewhere else
        # FIXME: implement find_note_by_name
        idx = self.view.select_note_by_name(note_name)

        if idx < 0:
            # this means a note with that name was not found
            # because nvpy kicks ass, it then assumes the contents of [[]]
            # to be a new regular expression to search for in the notes db.
            self.view.set_search_entry_text(note_name)

    def observer_view_delete_note(self, view, evt_type, evt):
        # delete note from notes_db
        # remove the note from the notes_list_model.list

        # first get key of note that is to be deleted
        key = self.selected_note_key

        # then try to select after the one that is to be deleted
        nidx = evt.sel + 1
        if nidx >= 0 and nidx < self.view.get_number_of_notes():
            self.view.select_note(nidx)

        # finally delete the note
        self.notes_db.delete_note(key)

        # easiest now is just to regenerate the list by resetting search string
        # if the note after the deleted one is already selected, this will
        # simply keep that selection!
        self.view.set_search_entry_text(self.view.get_search_entry_text())

    def helper_markdown_to_html(self):
        if self.selected_note_key:
            key = self.selected_note_key
            c = self.notes_db.get_note_content(key)
            logging.debug("Trying to convert %s to html." % (key,))
            if HAVE_MARKDOWN:
                logging.debug("Convert note %s to html." % (key,))
                exts = re.split("\\s", self.config.md_extensions.strip()) if self.config.md_extensions else []
                exts += list(DEFAULT_MARKDOWN_EXTS)
                # remove duplicate items on exts.
                exts = list(set(exts))

                html = markdown.markdown(c, extensions=exts)
                logging.debug("Convert done.")
                if self.config.md_css_path:
                    css = u"""<link rel="stylesheet" href="%s">""" % (self.config.md_css_path,)
                    html = u"""<div class="markdown-body">%s</div>""" % (html,)
                else:
                    css = u""""""

            else:
                logging.debug("Markdown not installed.")
                html = "<p>python markdown not installed, required for rendering to HTML.</p>"
                html += "<p>Please install with \"pip install markdown\".</p>"

            # create filename based on key
            fn = os.path.join(self.config.db_path, key + '.html')
            f = codecs.open(fn, mode='wb', encoding='utf-8')
            s = u"""
<html>
<head>
<meta http-equiv="Content-Type" content="text/html; charset=UTF-8"/>
%s
%s
</head>
<body>
%s
</body>
</html>
            """ % ('<meta http-equiv="refresh" content="5">' if self.view.get_continuous_rendering() else "",
                   css if self.config.md_css_path else "",
                   html,)
            f.write(s)
            f.close()
            return fn

    def helper_rest_to_html(self):
        if self.selected_note_key:
            key = self.selected_note_key
            c = self.notes_db.get_note_content(key)
            if HAVE_DOCUTILS:
                settings = {}
                if self.config.rest_css_path:
                    settings['stylesheet_path'] = self.config.rest_css_path
                # this gives the whole document
                html = docutils.core.publish_string(
                    c, writer_name='html', settings_overrides=settings)
                # publish_parts("*anurag*",writer_name='html')['body']
                # gives just the desired part of the tree

            else:
                html = "<p>python docutils not installed, required for rendering reST to HTML.</p>"
                html += "<p>Please install with \"pip install docutils\".</p>"

            # create filename based on key
            fn = os.path.join(self.config.db_path, key + '_rest.html')
            f = codecs.open(fn, mode='wb', encoding='utf-8')

            # explicit decode from utf8 into unicode object. If we don't
            # specify utf8, python falls back to default ascii and then we get
            # "'ascii' codec can't decode byte" error
            s = u"""
%s
            """ % (unicode(html, 'utf8'),)

            f.write(s)
            f.close()
            return fn

    def observer_view_markdown(self, view, evt_type, evt):
        fn = self.helper_markdown_to_html()
        # turn filename into URI (mac wants this)
        fn_uri = 'file://' + os.path.abspath(fn)
        webbrowser.open(fn_uri)

    def observer_view_rest(self, view, evt_type, evt):
        fn = self.helper_rest_to_html()
        # turn filename into URI (mac wants this)
        fn_uri = 'file://' + os.path.abspath(fn)
        webbrowser.open(fn_uri)

    def helper_save_sync_msg(self):

        # Saving 2 notes. Syncing 3 notes, waiting for simplenote server.
        # All notes saved. All notes synced.

        saven = self.notes_db.get_save_queue_len()

        if self.config.simplenote_sync:
            syncn = self.notes_db.get_sync_queue_len()
            wfsn = self.notes_db.waiting_for_simplenote
        else:
            syncn = wfsn = 0

        savet = 'Saving %d notes.' % (saven,) if saven > 0 else ''
        synct = 'Waiting to sync %d notes.' % (syncn,) if syncn > 0 else ''
        wfsnt = 'Syncing with simplenote server.' if wfsn else ''

        return ' '.join([i for i in [savet, synct, wfsnt] if i])

    def observer_view_keep_house(self, view, evt_type, evt):
        # queue up all notes that need to be saved
        nsaved = self.notes_db.save_threaded()
        msg = self.helper_save_sync_msg()

        if self.config.simplenote_sync:
            nsynced, sync_errors = self.notes_db.sync_to_server_threaded()
            if sync_errors:
                msg = ' '.join([i for i in [msg, 'Could not connect to simplenote server.'] if i])

        self.view.set_status_text(msg)

        # in continous rendering mode, we also generate a new HTML
        # the browser, if open, will refresh!
        if self.view.get_continuous_rendering():
            self.helper_markdown_to_html()

    def observer_view_select_note(self, view, evt_type, evt):
        self.select_note(evt.sel)

    def observer_view_sync_current_note(self, view, evt_type, evt):
        if self.selected_note_key:
            key = self.selected_note_key
            # this call will update our in-memory version if necessary
            ret = self.notes_db.sync_note_unthreaded(key)
            if ret and ret[1] == True:
                self.view.update_selected_note_data(
                        self.notes_db.notes[key])
                self.view.set_status_text(
                'Synced updated note from server.')

            elif ret[1] == False:
                self.view.set_status_text(
                        'Server had nothing newer for this note.')

            elif ret is None:
                self.view.set_status_text(
                        'Unable to sync with server. Offline?')

    def observer_view_change_cs(self, view, evt_type, evt):
        # evt.value is the new value
        # only do something if user has really toggled
        if evt.value != self.config.case_sensitive:
            self.config.case_sensitive = evt.value
            self.view.refresh_notes_list()

    def observer_view_change_search_mode(self, view, evt_type, evt):
        if evt.value != self.config.search_mode:
            self.config.search_mode = evt.value
            self.view.refresh_notes_list()

    def observer_view_change_entry(self, view, evt_type, evt):
        # store the currently selected note key
        k = self.selected_note_key
        # for each new evt.value coming in, get a new list from the notes_db
        # and set it in the notes_list_model
        nn, match_regexp, active_notes = self.notes_db.filter_notes(evt.value)
        self.notes_list_model.set_list(nn)
        self.notes_list_model.match_regexp = match_regexp
        self.view.set_note_tally(len(nn), active_notes, len(self.notes_db.notes))

        idx = self.notes_list_model.get_idx(k)

        if idx < 0:
            self.view.select_note(0)
            # the user is typing, but her previously selected note is
            # not in the new filtered list. as a convenience, we move
            # the text in the text widget so it's on the first
            # occurrence of the search string, IF there's such an
            # occurrence.
            self.view.see_first_search_instance()

        else:
            # we don't want new text to be implanted (YET) so we keep this silent
            # if it does turn out to be new note content, this will be handled
            # a few lines down.
            self.view.select_note(idx, silent=True)

            # see if the note has been updated (content, tags, pin)
            new_note = self.notes_db.get_note(k)

            # check if the currently selected note is different from the one
            # currently being displayed. this could happen if a sync gets
            # a new note of the server to replace the currently displayed one.
            if self.view.is_note_different(new_note):
                logging.debug("Currently selected note %s replaced by newer from server." % (k,))
                # carefully update currently selected note
                # restore cursor position, search and link highlights
                self.view.update_selected_note_data(new_note)

            else:
                # we have a new search string, but did not make any text changes
                # so we have to update the search highlighting here. (usually
                # text changes trigger this)
                self.view.activate_search_string_highlights()

    def observer_view_change_text(self, view, evt_type, evt):
        # get new text and update our database
        # need local key of currently selected note for this
        if self.selected_note_key:
            self.notes_db.set_note_content(self.selected_note_key, self.view.get_text())

    def observer_view_change_tags(self, view, evt_type, evt):
        # get new text and update our database
        if self.selected_note_key:
            self.notes_db.set_note_tags(self.selected_note_key, evt.value)
            self.view.cmd_notes_list_select()

    def observer_view_delete_tag(self, view, evt_type, evt):
        self.notes_db.delete_note_tag(self.selected_note_key, evt.tag)
        self.view.cmd_notes_list_select()

    def observer_view_add_tag(self, view, evt_type, evt):
        self.notes_db.add_note_tags(self.selected_note_key, evt.tags)
        self.view.cmd_notes_list_select()
        self.view.tags_entry_var.set('')

    def observer_view_change_pinned(self, view, evt_type, evt):
        # get new text and update our database
        if self.selected_note_key:
            self.notes_db.set_note_pinned(self.selected_note_key, evt.value)

    def observer_view_close(self, view, evt_type, evt):
        # check that everything has been saved and synced before exiting

        # first make sure all our queues are up to date
        self.notes_db.save_threaded()
        if self.config.simplenote_sync:
            self.notes_db.sync_to_server_threaded(wait_for_idle=False)
            syncn = self.notes_db.get_sync_queue_len()
            wfsn = self.notes_db.waiting_for_simplenote
        else:
            syncn = wfsn = 0

        # then check all queues
        saven = self.notes_db.get_save_queue_len()

        # if there's still something to do, warn the user.
        if saven or syncn or wfsn:
            msg = "Are you sure you want to exit? I'm still busy: " + self.helper_save_sync_msg()
            really_want_to_exit = self.view.askyesno("Confirm exit", msg)

            if really_want_to_exit:
                self.view.close()

        else:
            if self.config.confirm_exit:
                msg = "Do you want to exit?"
                if not self.view.askyesno('Confirm exit', msg):
                    return

            self.view.close()

    def observer_view_create_note(self, view, evt_type, evt):
        # create the note
        new_key = self.notes_db.create_note(evt.title)
        # clear the search entry, this should trigger a new list being returned
        keyword = ''
        if self.config.keep_search_keyword:
            keyword = self.view.get_search_entry_text()
        self.view.set_search_entry_text(keyword)
        # we should focus on our thingy
        idx = self.notes_list_model.get_idx(new_key)
        self.view.select_note(idx)

    def select_note(self, idx):
        """Called whenever user selects a different note via the UI.

        This sets all machinery in motion to put the now note's data in all
        the right places.

        @param idx:
        @return:
        """
        if idx >= 0:
            key = self.notes_list_model.list[idx].key
            note = self.notes_db.get_note(key)
            # valid note, so note editing should be enabled
            self.view.set_note_editing(True)

        else:
            key = None
            note = None
            # no note selected, so we clear the UI (and display a clear
            # message that no note is selected) and we disable note
            # editing controls.
            self.view.clear_note_ui()
            self.view.set_note_editing(False)

        self.selected_note_key = key

        # when we do this, we don't want the change:{text,tags,pinned} events
        # because those should only fire when they are changed through the UI
        self.view.mute_note_data_changes()
        self.view.set_note_data(note)
        if key:
            self.view.set_note_status(self.notes_db.get_note_status(key))

        self.view.unmute_note_data_changes()

    def sync_full(self):
        if self.config.background_full_sync:
            self.notes_db.sync_full_threaded()
        else:
            self.notes_db.sync_full_unthreaded()

    def update_note_status(self):
        skey = self.selected_note_key
        self.view.set_note_status(self.notes_db.get_note_status(skey))


def main():
    # setup appdir
    if hasattr(sys, 'frozen') and sys.frozen:
        if hasattr(sys, '_MEIPASS'):
            # PyInstaller
            appdir = sys._MEIPASS

            # WORKAROUND: Bug that always raise the SSLCertVerificationError from urlopen()
            #             when CPython is not installed.

            # Use certificate from certifi only if cafile could not find by ssl.
            # See https://github.com/pyinstaller/pyinstaller/pull/3952
            import ssl
            if ssl.get_default_verify_paths().cafile is None:
                import certifi
                os.environ['SSL_CERT_FILE'] = certifi.core.where()
        else:
            # py2exe
            appdir, _ = os.path.split(sys.executable)

    else:
        dirname, _ = os.path.split(os.path.realpath(__file__))
        if dirname and dirname != os.curdir:
            appdir = dirname
        else:
            appdir = os.getcwd()

    # make sure it's the full path
    appdir_full_path = os.path.abspath(appdir)

    config = Config(appdir_full_path)

    try:
        controller = Controller(config)
        controller.main_loop()
    except tk.Ucs4NotSupportedError as e:
        logging.error(str(e))
        import tkMessageBox
        tkMessageBox.showerror('UCS-4 not supported', str(e))
        raise


if __name__ == '__main__':
    main()<|MERGE_RESOLUTION|>--- conflicted
+++ resolved
@@ -54,14 +54,9 @@
 import re
 import collections
 
-<<<<<<< HEAD
-import tk
-from utils import KeyValueObject, SubjectMixin
-import view
-=======
+from . import tk
 from .utils import KeyValueObject, SubjectMixin
 from . import view
->>>>>>> 82416e47
 import webbrowser
 from .version import VERSION
 
@@ -344,7 +339,6 @@
         self.view = view.View(self.config, self.notes_list_model)
 
         try:
-<<<<<<< HEAD
             # read our database of notes into memory
             # and sync with simplenote.
             try:
@@ -401,62 +395,6 @@
             # we only use idx, because key could change from right under us.
             self.selected_note_key = None
             self.view.select_note(0)
-=======
-            self.notes_db = NotesDB(self.config)
-
-        except ReadError as e:
-            emsg = "Please check nvpy.log.\n" + str(e)
-            self.view.show_error('Sync error', emsg)
-            exit(1)
-
-        self.notes_db.add_observer('synced:note', self.observer_notes_db_synced_note)
-        self.notes_db.add_observer('change:note-status', self.observer_notes_db_change_note_status)
-
-        if self.config.simplenote_sync:
-            self.notes_db.add_observer('progress:sync_full', self.observer_notes_db_sync_full)
-            self.notes_db.add_observer('error:sync_full', self.observer_notes_db_error_sync_full)
-            self.notes_db.add_observer('complete:sync_full', self.observer_notes_db_complete_sync_full)
-
-        # we want to be notified when the user does stuff
-        self.view.add_observer('click:notelink',
-                self.observer_view_click_notelink)
-        self.view.add_observer('delete:note', self.observer_view_delete_note)
-        self.view.add_observer('select:note', self.observer_view_select_note)
-        self.view.add_observer('change:entry', self.observer_view_change_entry)
-        self.view.add_observer('change:text', self.observer_view_change_text)
-        self.view.add_observer('change:pinned', self.observer_view_change_pinned)
-        self.view.add_observer('create:note', self.observer_view_create_note)
-        self.view.add_observer('keep:house', self.observer_view_keep_house)
-        self.view.add_observer('command:markdown', self.observer_view_markdown)
-        self.view.add_observer('command:rest', self.observer_view_rest)
-        self.view.add_observer('delete:tag', self.observer_view_delete_tag)
-        self.view.add_observer('add:tag', self.observer_view_add_tag)
-
-        if self.config.simplenote_sync:
-            self.view.add_observer('command:sync_full', lambda v, et, e: self.sync_full())
-            self.view.add_observer('command:sync_current_note', self.observer_view_sync_current_note)
-
-        self.view.add_observer('close', self.observer_view_close)
-
-        # setup UI to reflect our search mode and case sensitivity
-        self.view.set_cs(self.config.case_sensitive, silent=True)
-        self.view.set_search_mode(self.config.search_mode, silent=True)
-
-        self.view.add_observer('change:cs', self.observer_view_change_cs)
-        self.view.add_observer('change:search_mode', self.observer_view_change_search_mode)
-
-        # nn is a list of (key, note) objects
-        nn, match_regexp, active_notes = self.notes_db.filter_notes()
-        # this will trigger the list_change event
-        self.notes_list_model.set_list(nn)
-        self.notes_list_model.match_regexp = match_regexp
-        self.view.set_note_tally(len(nn), active_notes, len(self.notes_db.notes))
-
-        # we'll use this to keep track of the currently selected note
-        # we only use idx, because key could change from right under us.
-        self.selected_note_key = None
-        self.view.select_note(0)
->>>>>>> 82416e47
 
             if self.config.simplenote_sync:
                 self.view.after(0, self.sync_full)
